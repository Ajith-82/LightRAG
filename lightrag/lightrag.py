from __future__ import annotations

import traceback
import asyncio
import configparser
import os
import time
import warnings
from dataclasses import asdict, dataclass, field
from datetime import datetime, timezone
from functools import partial
from typing import (
    Any,
    AsyncIterator,
    Callable,
    Iterator,
    cast,
    final,
    Literal,
    Optional,
    List,
    Dict,
)
from lightrag.constants import (
    DEFAULT_MAX_GLEANING,
    DEFAULT_MAX_TOKEN_SUMMARY,
    DEFAULT_FORCE_LLM_SUMMARY_ON_MERGE,
)
from lightrag.utils import get_env_value

from lightrag.kg import (
    STORAGES,
    verify_storage_implementation,
)

from lightrag.kg.shared_storage import (
    get_namespace_data,
    get_pipeline_status_lock,
    get_graph_db_lock,
)

from .base import (
    BaseGraphStorage,
    BaseKVStorage,
    BaseVectorStorage,
    DocProcessingStatus,
    DocStatus,
    DocStatusStorage,
    QueryParam,
    StorageNameSpace,
    StoragesStatus,
    DeletionResult,
)
from .namespace import NameSpace
from .operate import (
    chunking_by_token_size,
    extract_entities,
    merge_nodes_and_edges,
    kg_query,
    naive_query,
    query_with_keywords,
    _rebuild_knowledge_from_chunks,
)
from .constants import GRAPH_FIELD_SEP
from .utils import (
    Tokenizer,
    TiktokenTokenizer,
    EmbeddingFunc,
    always_get_an_event_loop,
    compute_mdhash_id,
    convert_response_to_json,
    lazy_external_import,
    priority_limit_async_func_call,
    get_content_summary,
    clean_text,
    check_storage_env_vars,
    logger,
)
from .types import KnowledgeGraph
from dotenv import load_dotenv

# use the .env that is inside the current folder
# allows to use different .env file for each lightrag instance
# the OS environment variables take precedence over the .env file
load_dotenv(dotenv_path=".env", override=False)

# TODO: TO REMOVE @Yannick
config = configparser.ConfigParser()
config.read("config.ini", "utf-8")


@final
@dataclass
class LightRAG:
    """LightRAG: Simple and Fast Retrieval-Augmented Generation."""

    # Directory
    # ---

    working_dir: str = field(default="./rag_storage")
    """Directory where cache and temporary files are stored."""

    # Storage
    # ---

    kv_storage: str = field(default="JsonKVStorage")
    """Storage backend for key-value data."""

    vector_storage: str = field(default="NanoVectorDBStorage")
    """Storage backend for vector embeddings."""

    graph_storage: str = field(default="NetworkXStorage")
    """Storage backend for knowledge graphs."""

    doc_status_storage: str = field(default="JsonDocStatusStorage")
    """Storage type for tracking document processing statuses."""

    # Workspace
    # ---

    workspace: str = field(default_factory=lambda: os.getenv("WORKSPACE", ""))
    """Workspace for data isolation. Defaults to empty string if WORKSPACE environment variable is not set."""

    # Logging (Deprecated, use setup_logger in utils.py instead)
    # ---
    log_level: int | None = field(default=None)
    log_file_path: str | None = field(default=None)

    # Entity extraction
    # ---

    entity_extract_max_gleaning: int = field(
        default=get_env_value("MAX_GLEANING", DEFAULT_MAX_GLEANING, int)
    )
    """Maximum number of entity extraction attempts for ambiguous content."""

    summary_to_max_tokens: int = field(
        default=get_env_value("MAX_TOKEN_SUMMARY", DEFAULT_MAX_TOKEN_SUMMARY, int)
    )

    force_llm_summary_on_merge: int = field(
        default=get_env_value(
            "FORCE_LLM_SUMMARY_ON_MERGE", DEFAULT_FORCE_LLM_SUMMARY_ON_MERGE, int
        )
    )

    # Text chunking
    # ---

    chunk_token_size: int = field(default=int(os.getenv("CHUNK_SIZE", 1200)))
    """Maximum number of tokens per text chunk when splitting documents."""

    chunk_overlap_token_size: int = field(
        default=int(os.getenv("CHUNK_OVERLAP_SIZE", 100))
    )
    """Number of overlapping tokens between consecutive text chunks to preserve context."""

    tokenizer: Optional[Tokenizer] = field(default=None)
    """
    A function that returns a Tokenizer instance.
    If None, and a `tiktoken_model_name` is provided, a TiktokenTokenizer will be created.
    If both are None, the default TiktokenTokenizer is used.
    """

    tiktoken_model_name: str = field(default="gpt-4o-mini")
    """Model name used for tokenization when chunking text with tiktoken. Defaults to `gpt-4o-mini`."""

    chunking_func: Callable[
        [
            Tokenizer,
            str,
            Optional[str],
            bool,
            int,
            int,
        ],
        List[Dict[str, Any]],
    ] = field(default_factory=lambda: chunking_by_token_size)
    """
    Custom chunking function for splitting text into chunks before processing.

    The function should take the following parameters:

        - `tokenizer`: A Tokenizer instance to use for tokenization.
        - `content`: The text to be split into chunks.
        - `split_by_character`: The character to split the text on. If None, the text is split into chunks of `chunk_token_size` tokens.
        - `split_by_character_only`: If True, the text is split only on the specified character.
        - `chunk_token_size`: The maximum number of tokens per chunk.
        - `chunk_overlap_token_size`: The number of overlapping tokens between consecutive chunks.

    The function should return a list of dictionaries, where each dictionary contains the following keys:
        - `tokens`: The number of tokens in the chunk.
        - `content`: The text content of the chunk.

    Defaults to `chunking_by_token_size` if not specified.
    """

    # Embedding
    # ---

    embedding_func: EmbeddingFunc | None = field(default=None)
    """Function for computing text embeddings. Must be set before use."""

    embedding_batch_num: int = field(default=int(os.getenv("EMBEDDING_BATCH_NUM", 10)))
    """Batch size for embedding computations."""

    embedding_func_max_async: int = field(
        default=int(os.getenv("EMBEDDING_FUNC_MAX_ASYNC", 16))
    )
    """Maximum number of concurrent embedding function calls."""

    embedding_cache_config: dict[str, Any] = field(
        default_factory=lambda: {
            "enabled": False,
            "similarity_threshold": 0.95,
            "use_llm_check": False,
        }
    )
    """Configuration for embedding cache.
    - enabled: If True, enables caching to avoid redundant computations.
    - similarity_threshold: Minimum similarity score to use cached embeddings.
    - use_llm_check: If True, validates cached embeddings using an LLM.
    """

    # LLM Configuration
    # ---

    llm_model_func: Callable[..., object] | None = field(default=None)
    """Function for interacting with the large language model (LLM). Must be set before use."""

    llm_model_name: str = field(default="gpt-4o-mini")
    """Name of the LLM model used for generating responses."""

    llm_model_max_token_size: int = field(default=int(os.getenv("MAX_TOKENS", 32768)))
    """Maximum number of tokens allowed per LLM response."""

    llm_model_max_async: int = field(default=int(os.getenv("MAX_ASYNC", 4)))
    """Maximum number of concurrent LLM calls."""

    llm_model_kwargs: dict[str, Any] = field(default_factory=dict)
    """Additional keyword arguments passed to the LLM model function."""

    # Storage
    # ---

    vector_db_storage_cls_kwargs: dict[str, Any] = field(default_factory=dict)
    """Additional parameters for vector database storage."""

    enable_llm_cache: bool = field(default=True)
    """Enables caching for LLM responses to avoid redundant computations."""

    enable_llm_cache_for_entity_extract: bool = field(default=True)
    """If True, enables caching for entity extraction steps to reduce LLM costs."""

    # Extensions
    # ---

    max_parallel_insert: int = field(default=int(os.getenv("MAX_PARALLEL_INSERT", 2)))
    """Maximum number of parallel insert operations."""

    max_graph_nodes: int = field(default=get_env_value("MAX_GRAPH_NODES", 1000, int))
    """Maximum number of graph nodes to return in knowledge graph queries."""

    addon_params: dict[str, Any] = field(
        default_factory=lambda: {
            "language": get_env_value("SUMMARY_LANGUAGE", "English", str)
        }
    )

    # Storages Management
    # ---

    auto_manage_storages_states: bool = field(default=True)
    """If True, lightrag will automatically calls initialize_storages and finalize_storages at the appropriate times."""

    # Storages Management
    # ---

    convert_response_to_json_func: Callable[[str], dict[str, Any]] = field(
        default_factory=lambda: convert_response_to_json
    )
    """
    Custom function for converting LLM responses to JSON format.

    The default function is :func:`.utils.convert_response_to_json`.
    """

    cosine_better_than_threshold: float = field(
        default=float(os.getenv("COSINE_THRESHOLD", 0.2))
    )

    _storages_status: StoragesStatus = field(default=StoragesStatus.NOT_CREATED)

    def __post_init__(self):
        from lightrag.kg.shared_storage import (
            initialize_share_data,
        )

        # Handle deprecated parameters
        if self.log_level is not None:
            warnings.warn(
                "WARNING: log_level parameter is deprecated, use setup_logger in utils.py instead",
                UserWarning,
                stacklevel=2,
            )
        if self.log_file_path is not None:
            warnings.warn(
                "WARNING: log_file_path parameter is deprecated, use setup_logger in utils.py instead",
                UserWarning,
                stacklevel=2,
            )

        # Remove these attributes to prevent their use
        if hasattr(self, "log_level"):
            delattr(self, "log_level")
        if hasattr(self, "log_file_path"):
            delattr(self, "log_file_path")

        initialize_share_data()

        if not os.path.exists(self.working_dir):
            logger.info(f"Creating working directory {self.working_dir}")
            os.makedirs(self.working_dir)

        # Verify storage implementation compatibility and environment variables
        storage_configs = [
            ("KV_STORAGE", self.kv_storage),
            ("VECTOR_STORAGE", self.vector_storage),
            ("GRAPH_STORAGE", self.graph_storage),
            ("DOC_STATUS_STORAGE", self.doc_status_storage),
        ]

        for storage_type, storage_name in storage_configs:
            # Verify storage implementation compatibility
            verify_storage_implementation(storage_type, storage_name)
            # Check environment variables
            check_storage_env_vars(storage_name)

        # Ensure vector_db_storage_cls_kwargs has required fields
        self.vector_db_storage_cls_kwargs = {
            "cosine_better_than_threshold": self.cosine_better_than_threshold,
            **self.vector_db_storage_cls_kwargs,
        }

        # Init Tokenizer
        # Post-initialization hook to handle backward compatabile tokenizer initialization based on provided parameters
        if self.tokenizer is None:
            if self.tiktoken_model_name:
                self.tokenizer = TiktokenTokenizer(self.tiktoken_model_name)
            else:
                self.tokenizer = TiktokenTokenizer()

        # Fix global_config now
        global_config = asdict(self)

        _print_config = ",\n  ".join([f"{k} = {v}" for k, v in global_config.items()])
        logger.debug(f"LightRAG init with param:\n  {_print_config}\n")

        # Init Embedding
        self.embedding_func = priority_limit_async_func_call(
            self.embedding_func_max_async
        )(self.embedding_func)

        # Initialize all storages
        self.key_string_value_json_storage_cls: type[BaseKVStorage] = (
            self._get_storage_class(self.kv_storage)
        )  # type: ignore
        self.vector_db_storage_cls: type[BaseVectorStorage] = self._get_storage_class(
            self.vector_storage
        )  # type: ignore
        self.graph_storage_cls: type[BaseGraphStorage] = self._get_storage_class(
            self.graph_storage
        )  # type: ignore
        self.key_string_value_json_storage_cls = partial(  # type: ignore
            self.key_string_value_json_storage_cls, global_config=global_config
        )
        self.vector_db_storage_cls = partial(  # type: ignore
            self.vector_db_storage_cls, global_config=global_config
        )
        self.graph_storage_cls = partial(  # type: ignore
            self.graph_storage_cls, global_config=global_config
        )

        # Initialize document status storage
        self.doc_status_storage_cls = self._get_storage_class(self.doc_status_storage)

        self.llm_response_cache: BaseKVStorage = self.key_string_value_json_storage_cls(  # type: ignore
            namespace=NameSpace.KV_STORE_LLM_RESPONSE_CACHE,
            workspace=self.workspace,
            global_config=global_config,
            embedding_func=self.embedding_func,
        )

        self.full_docs: BaseKVStorage = self.key_string_value_json_storage_cls(  # type: ignore
            namespace=NameSpace.KV_STORE_FULL_DOCS,
            workspace=self.workspace,
            embedding_func=self.embedding_func,
        )

        self.text_chunks: BaseKVStorage = self.key_string_value_json_storage_cls(  # type: ignore
            namespace=NameSpace.KV_STORE_TEXT_CHUNKS,
            workspace=self.workspace,
            embedding_func=self.embedding_func,
        )

        self.chunk_entity_relation_graph: BaseGraphStorage = self.graph_storage_cls(  # type: ignore
            namespace=NameSpace.GRAPH_STORE_CHUNK_ENTITY_RELATION,
            workspace=self.workspace,
            embedding_func=self.embedding_func,
        )

        self.entities_vdb: BaseVectorStorage = self.vector_db_storage_cls(  # type: ignore
            namespace=NameSpace.VECTOR_STORE_ENTITIES,
            workspace=self.workspace,
            embedding_func=self.embedding_func,
            meta_fields={"entity_name", "source_id", "content", "file_path"},
        )
        self.relationships_vdb: BaseVectorStorage = self.vector_db_storage_cls(  # type: ignore
            namespace=NameSpace.VECTOR_STORE_RELATIONSHIPS,
            workspace=self.workspace,
            embedding_func=self.embedding_func,
            meta_fields={"src_id", "tgt_id", "source_id", "content", "file_path"},
        )
        self.chunks_vdb: BaseVectorStorage = self.vector_db_storage_cls(  # type: ignore
            namespace=NameSpace.VECTOR_STORE_CHUNKS,
            workspace=self.workspace,
            embedding_func=self.embedding_func,
            meta_fields={"full_doc_id", "content", "file_path"},
        )

        # Initialize document status storage
        self.doc_status: DocStatusStorage = self.doc_status_storage_cls(
            namespace=NameSpace.DOC_STATUS,
            workspace=self.workspace,
            global_config=global_config,
            embedding_func=None,
        )

        # Directly use llm_response_cache, don't create a new object
        hashing_kv = self.llm_response_cache

        self.llm_model_func = priority_limit_async_func_call(self.llm_model_max_async)(
            partial(
                self.llm_model_func,  # type: ignore
                hashing_kv=hashing_kv,
                **self.llm_model_kwargs,
            )
        )

        self._storages_status = StoragesStatus.CREATED

        if self.auto_manage_storages_states:
            self._run_async_safely(self.initialize_storages, "Storage Initialization")

    def __del__(self):
        if self.auto_manage_storages_states:
            self._run_async_safely(self.finalize_storages, "Storage Finalization")

    def _run_async_safely(self, async_func, action_name=""):
        """Safely execute an async function, avoiding event loop conflicts."""
        try:
            loop = always_get_an_event_loop()
            if loop.is_running():
                task = loop.create_task(async_func())
                task.add_done_callback(
                    lambda t: logger.info(f"{action_name} completed!")
                )
            else:
                loop.run_until_complete(async_func())
        except RuntimeError:
            logger.warning(
                f"No running event loop, creating a new loop for {action_name}."
            )
            loop = asyncio.new_event_loop()
            loop.run_until_complete(async_func())
            loop.close()

    async def initialize_storages(self):
        """Asynchronously initialize the storages"""
        if self._storages_status == StoragesStatus.CREATED:
            tasks = []

            for storage in (
                self.full_docs,
                self.text_chunks,
                self.entities_vdb,
                self.relationships_vdb,
                self.chunks_vdb,
                self.chunk_entity_relation_graph,
                self.llm_response_cache,
                self.doc_status,
            ):
                if storage:
                    tasks.append(storage.initialize())

            await asyncio.gather(*tasks)

            self._storages_status = StoragesStatus.INITIALIZED
            logger.debug("Initialized Storages")

    async def finalize_storages(self):
        """Asynchronously finalize the storages"""
        if self._storages_status == StoragesStatus.INITIALIZED:
            tasks = []

            for storage in (
                self.full_docs,
                self.text_chunks,
                self.entities_vdb,
                self.relationships_vdb,
                self.chunks_vdb,
                self.chunk_entity_relation_graph,
                self.llm_response_cache,
                self.doc_status,
            ):
                if storage:
                    tasks.append(storage.finalize())

            await asyncio.gather(*tasks)

            self._storages_status = StoragesStatus.FINALIZED
            logger.debug("Finalized Storages")

    async def get_graph_labels(self):
        text = await self.chunk_entity_relation_graph.get_all_labels()
        return text

    async def get_knowledge_graph(
        self,
        node_label: str,
        max_depth: int = 3,
        max_nodes: int = None,
    ) -> KnowledgeGraph:
        """Get knowledge graph for a given label

        Args:
            node_label (str): Label to get knowledge graph for
            max_depth (int): Maximum depth of graph
            max_nodes (int, optional): Maximum number of nodes to return. Defaults to self.max_graph_nodes.

        Returns:
            KnowledgeGraph: Knowledge graph containing nodes and edges
        """
        # Use self.max_graph_nodes as default if max_nodes is None
        if max_nodes is None:
            max_nodes = self.max_graph_nodes
        else:
            # Limit max_nodes to not exceed self.max_graph_nodes
            max_nodes = min(max_nodes, self.max_graph_nodes)

        return await self.chunk_entity_relation_graph.get_knowledge_graph(
            node_label, max_depth, max_nodes
        )

    def _get_storage_class(self, storage_name: str) -> Callable[..., Any]:
        import_path = STORAGES[storage_name]
        storage_class = lazy_external_import(import_path, storage_name)
        return storage_class

    def insert(
        self,
        input: str | list[str],
        split_by_character: str | None = None,
        split_by_character_only: bool = False,
        ids: str | list[str] | None = None,
        file_paths: str | list[str] | None = None,
    ) -> None:
        """Sync Insert documents with checkpoint support

        Args:
            input: Single document string or list of document strings
            split_by_character: if split_by_character is not None, split the string by character, if chunk longer than
            chunk_token_size, it will be split again by token size.
            split_by_character_only: if split_by_character_only is True, split the string by character only, when
            split_by_character is None, this parameter is ignored.
            ids: single string of the document ID or list of unique document IDs, if not provided, MD5 hash IDs will be generated
            file_paths: single string of the file path or list of file paths, used for citation
        """
        loop = always_get_an_event_loop()
        loop.run_until_complete(
            self.ainsert(
                input, split_by_character, split_by_character_only, ids, file_paths
            )
        )

    async def ainsert(
        self,
        input: str | list[str],
        split_by_character: str | None = None,
        split_by_character_only: bool = False,
        ids: str | list[str] | None = None,
        file_paths: str | list[str] | None = None,
    ) -> None:
        """Async Insert documents with checkpoint support

        Args:
            input: Single document string or list of document strings
            split_by_character: if split_by_character is not None, split the string by character, if chunk longer than
            chunk_token_size, it will be split again by token size.
            split_by_character_only: if split_by_character_only is True, split the string by character only, when
            split_by_character is None, this parameter is ignored.
            ids: list of unique document IDs, if not provided, MD5 hash IDs will be generated
            file_paths: list of file paths corresponding to each document, used for citation
        """
        await self.apipeline_enqueue_documents(input, ids, file_paths)
        await self.apipeline_process_enqueue_documents(
            split_by_character, split_by_character_only
        )

    # TODO: deprecated, use insert instead
    def insert_custom_chunks(
        self,
        full_text: str,
        text_chunks: list[str],
        doc_id: str | list[str] | None = None,
    ) -> None:
        loop = always_get_an_event_loop()
        loop.run_until_complete(
            self.ainsert_custom_chunks(full_text, text_chunks, doc_id)
        )

    # TODO: deprecated, use ainsert instead
    async def ainsert_custom_chunks(
        self, full_text: str, text_chunks: list[str], doc_id: str | None = None
    ) -> None:
        update_storage = False
        try:
            # Clean input texts
            full_text = clean_text(full_text)
            text_chunks = [clean_text(chunk) for chunk in text_chunks]
            file_path = ""

            # Process cleaned texts
            if doc_id is None:
                doc_key = compute_mdhash_id(full_text, prefix="doc-")
            else:
                doc_key = doc_id
            new_docs = {doc_key: {"content": full_text}}

            _add_doc_keys = await self.full_docs.filter_keys({doc_key})
            new_docs = {k: v for k, v in new_docs.items() if k in _add_doc_keys}
            if not len(new_docs):
                logger.warning("This document is already in the storage.")
                return

            update_storage = True
            logger.info(f"Inserting {len(new_docs)} docs")

            inserting_chunks: dict[str, Any] = {}
            for index, chunk_text in enumerate(text_chunks):
                chunk_key = compute_mdhash_id(chunk_text, prefix="chunk-")
                tokens = len(self.tokenizer.encode(chunk_text))
                inserting_chunks[chunk_key] = {
                    "content": chunk_text,
                    "full_doc_id": doc_key,
                    "tokens": tokens,
                    "chunk_order_index": index,
                    "file_path": file_path,
                }

            doc_ids = set(inserting_chunks.keys())
            add_chunk_keys = await self.text_chunks.filter_keys(doc_ids)
            inserting_chunks = {
                k: v for k, v in inserting_chunks.items() if k in add_chunk_keys
            }
            if not len(inserting_chunks):
                logger.warning("All chunks are already in the storage.")
                return

            tasks = [
                self.chunks_vdb.upsert(inserting_chunks),
                self._process_entity_relation_graph(inserting_chunks),
                self.full_docs.upsert(new_docs),
                self.text_chunks.upsert(inserting_chunks),
            ]
            await asyncio.gather(*tasks)

        finally:
            if update_storage:
                await self._insert_done()

    async def apipeline_enqueue_documents(
        self,
        input: str | list[str],
        ids: list[str] | None = None,
        file_paths: str | list[str] | None = None,
    ) -> None:
        """
        Pipeline for Processing Documents

        1. Validate ids if provided or generate MD5 hash IDs
        2. Remove duplicate contents
        3. Generate document initial status
        4. Filter out already processed documents
        5. Enqueue document in status

        Args:
            input: Single document string or list of document strings
            ids: list of unique document IDs, if not provided, MD5 hash IDs will be generated
            file_paths: list of file paths corresponding to each document, used for citation
        """
        if isinstance(input, str):
            input = [input]
        if isinstance(ids, str):
            ids = [ids]
        if isinstance(file_paths, str):
            file_paths = [file_paths]

        # If file_paths is provided, ensure it matches the number of documents
        if file_paths is not None:
            if isinstance(file_paths, str):
                file_paths = [file_paths]
            if len(file_paths) != len(input):
                raise ValueError(
                    "Number of file paths must match the number of documents"
                )
        else:
            # If no file paths provided, use placeholder
            file_paths = ["unknown_source"] * len(input)

        # 1. Validate ids if provided or generate MD5 hash IDs
        if ids is not None:
            # Check if the number of IDs matches the number of documents
            if len(ids) != len(input):
                raise ValueError("Number of IDs must match the number of documents")

            # Check if IDs are unique
            if len(ids) != len(set(ids)):
                raise ValueError("IDs must be unique")

            # Generate contents dict of IDs provided by user and documents
            contents = {
                id_: {"content": doc, "file_path": path}
                for id_, doc, path in zip(ids, input, file_paths)
            }
        else:
            # Clean input text and remove duplicates
            cleaned_input = [
                (clean_text(doc), path) for doc, path in zip(input, file_paths)
            ]
            unique_content_with_paths = {}

            # Keep track of unique content and their paths
            for content, path in cleaned_input:
                if content not in unique_content_with_paths:
                    unique_content_with_paths[content] = path

            # Generate contents dict of MD5 hash IDs and documents with paths
            contents = {
                compute_mdhash_id(content, prefix="doc-"): {
                    "content": content,
                    "file_path": path,
                }
                for content, path in unique_content_with_paths.items()
            }

        # 2. Remove duplicate contents
        unique_contents = {}
        for id_, content_data in contents.items():
            content = content_data["content"]
            file_path = content_data["file_path"]
            if content not in unique_contents:
                unique_contents[content] = (id_, file_path)

        # Reconstruct contents with unique content
        contents = {
            id_: {"content": content, "file_path": file_path}
            for content, (id_, file_path) in unique_contents.items()
        }

        # 3. Generate document initial status
        new_docs: dict[str, Any] = {
            id_: {
                "status": DocStatus.PENDING,
                "content": content_data["content"],
                "content_summary": get_content_summary(content_data["content"]),
                "content_length": len(content_data["content"]),
                "created_at": datetime.now(timezone.utc).isoformat(),
                "updated_at": datetime.now(timezone.utc).isoformat(),
                "file_path": content_data[
                    "file_path"
                ],  # Store file path in document status
            }
            for id_, content_data in contents.items()
        }

        # 4. Filter out already processed documents
        # Get docs ids
        all_new_doc_ids = set(new_docs.keys())
        # Exclude IDs of documents that are already in progress
        unique_new_doc_ids = await self.doc_status.filter_keys(all_new_doc_ids)

        # Log ignored document IDs
        ignored_ids = [
            doc_id for doc_id in unique_new_doc_ids if doc_id not in new_docs
        ]
        if ignored_ids:
            logger.warning(
                f"Ignoring {len(ignored_ids)} document IDs not found in new_docs"
            )
            for doc_id in ignored_ids:
                logger.warning(f"Ignored document ID: {doc_id}")

        # Filter new_docs to only include documents with unique IDs
        new_docs = {
            doc_id: new_docs[doc_id]
            for doc_id in unique_new_doc_ids
            if doc_id in new_docs
        }

        if not new_docs:
            logger.info("No new unique documents were found.")
            return

        # 5. Store status document
        await self.doc_status.upsert(new_docs)
        logger.info(f"Stored {len(new_docs)} new unique documents")

    async def apipeline_process_enqueue_documents(
        self,
        split_by_character: str | None = None,
        split_by_character_only: bool = False,
    ) -> None:
        """
        Process pending documents by splitting them into chunks, processing
        each chunk for entity and relation extraction, and updating the
        document status.

        1. Get all pending, failed, and abnormally terminated processing documents.
        2. Split document content into chunks
        3. Process each chunk for entity and relation extraction
        4. Update the document status
        """

        # Get pipeline status shared data and lock
        pipeline_status = await get_namespace_data("pipeline_status")
        pipeline_status_lock = get_pipeline_status_lock()

        # Check if another process is already processing the queue
        async with pipeline_status_lock:
            # Ensure only one worker is processing documents
            if not pipeline_status.get("busy", False):
                processing_docs, failed_docs, pending_docs = await asyncio.gather(
                    self.doc_status.get_docs_by_status(DocStatus.PROCESSING),
                    self.doc_status.get_docs_by_status(DocStatus.FAILED),
                    self.doc_status.get_docs_by_status(DocStatus.PENDING),
                )

                to_process_docs: dict[str, DocProcessingStatus] = {}
                to_process_docs.update(processing_docs)
                to_process_docs.update(failed_docs)
                to_process_docs.update(pending_docs)

                if not to_process_docs:
                    logger.info("No documents to process")
                    return

                pipeline_status.update(
                    {
                        "busy": True,
                        "job_name": "Default Job",
                        "job_start": datetime.now(timezone.utc).isoformat(),
                        "docs": 0,
                        "batchs": 0,  # Total number of files to be processed
                        "cur_batch": 0,  # Number of files already processed
                        "request_pending": False,  # Clear any previous request
                        "latest_message": "",
                    }
                )
                # Cleaning history_messages without breaking it as a shared list object
                del pipeline_status["history_messages"][:]
            else:
                # Another process is busy, just set request flag and return
                pipeline_status["request_pending"] = True
                logger.info(
                    "Another process is already processing the document queue. Request queued."
                )
                return

        try:
            # Process documents until no more documents or requests
            while True:
                if not to_process_docs:
                    log_message = "All documents have been processed or are duplicates"
                    logger.info(log_message)
                    pipeline_status["latest_message"] = log_message
                    pipeline_status["history_messages"].append(log_message)
                    break

                log_message = f"Processing {len(to_process_docs)} document(s)"
                logger.info(log_message)

                # Update pipeline_status, batchs now represents the total number of files to be processed
                pipeline_status["docs"] = len(to_process_docs)
                pipeline_status["batchs"] = len(to_process_docs)
                pipeline_status["cur_batch"] = 0
                pipeline_status["latest_message"] = log_message
                pipeline_status["history_messages"].append(log_message)

                # Get first document's file path and total count for job name
                first_doc_id, first_doc = next(iter(to_process_docs.items()))
                first_doc_path = first_doc.file_path
                path_prefix = first_doc_path[:20] + (
                    "..." if len(first_doc_path) > 20 else ""
                )
                total_files = len(to_process_docs)
                job_name = f"{path_prefix}[{total_files} files]"
                pipeline_status["job_name"] = job_name

                # Create a counter to track the number of processed files
                processed_count = 0
                # Create a semaphore to limit the number of concurrent file processing
                semaphore = asyncio.Semaphore(self.max_parallel_insert)

                async def process_document(
                    doc_id: str,
                    status_doc: DocProcessingStatus,
                    split_by_character: str | None,
                    split_by_character_only: bool,
                    pipeline_status: dict,
                    pipeline_status_lock: asyncio.Lock,
                    semaphore: asyncio.Semaphore,
                ) -> None:
                    """Process single document"""
                    file_extraction_stage_ok = False
                    async with semaphore:
                        nonlocal processed_count
                        current_file_number = 0
                        try:
                            # Get file path from status document
                            file_path = getattr(
                                status_doc, "file_path", "unknown_source"
                            )

                            async with pipeline_status_lock:
                                # Update processed file count and save current file number
                                processed_count += 1
                                current_file_number = (
                                    processed_count  # Save the current file number
                                )
                                pipeline_status["cur_batch"] = processed_count

                                log_message = f"Extracting stage {current_file_number}/{total_files}: {file_path}"
                                logger.info(log_message)
                                pipeline_status["history_messages"].append(log_message)
                                log_message = f"Processing d-id: {doc_id}"
                                logger.info(log_message)
                                pipeline_status["latest_message"] = log_message
                                pipeline_status["history_messages"].append(log_message)

                            # Generate chunks from document
                            chunks: dict[str, Any] = {
                                compute_mdhash_id(dp["content"], prefix="chunk-"): {
                                    **dp,
                                    "full_doc_id": doc_id,
                                    "file_path": file_path,  # Add file path to each chunk
                                    "llm_cache_list": [],  # Initialize empty LLM cache list for each chunk
                                }
                                for dp in self.chunking_func(
                                    self.tokenizer,
                                    status_doc.content,
                                    split_by_character,
                                    split_by_character_only,
                                    self.chunk_overlap_token_size,
                                    self.chunk_token_size,
                                )
                            }

                            if not chunks:
                                logger.warning("No document chunks to process")

                            # Process document in two stages
                            # Stage 1: Process text chunks and docs (parallel execution)
                            doc_status_task = asyncio.create_task(
                                self.doc_status.upsert(
                                    {
                                        doc_id: {
                                            "status": DocStatus.PROCESSING,
                                            "chunks_count": len(chunks),
                                            "chunks_list": list(
                                                chunks.keys()
                                            ),  # Save chunks list
                                            "content": status_doc.content,
                                            "content_summary": status_doc.content_summary,
                                            "content_length": status_doc.content_length,
                                            "created_at": status_doc.created_at,
                                            "updated_at": datetime.now(
                                                timezone.utc
                                            ).isoformat(),
                                            "file_path": file_path,
                                        }
                                    }
                                )
                            )
                            chunks_vdb_task = asyncio.create_task(
                                self.chunks_vdb.upsert(chunks)
                            )
                            full_docs_task = asyncio.create_task(
                                self.full_docs.upsert(
                                    {doc_id: {"content": status_doc.content}}
                                )
                            )
                            text_chunks_task = asyncio.create_task(
                                self.text_chunks.upsert(chunks)
                            )

                            # First stage tasks (parallel execution)
                            first_stage_tasks = [
                                doc_status_task,
                                chunks_vdb_task,
                                full_docs_task,
                                text_chunks_task,
                            ]
                            entity_relation_task = None

                            # Execute first stage tasks
                            await asyncio.gather(*first_stage_tasks)

                            # Stage 2: Process entity relation graph (after text_chunks are saved)
                            entity_relation_task = asyncio.create_task(
                                self._process_entity_relation_graph(
                                    chunks, pipeline_status, pipeline_status_lock
                                )
                            )
                            await entity_relation_task
                            file_extraction_stage_ok = True

                        except Exception as e:
                            # Log error and update pipeline status
                            logger.error(traceback.format_exc())
                            error_msg = f"Failed to extract document {current_file_number}/{total_files}: {file_path}"
                            logger.error(error_msg)
                            async with pipeline_status_lock:
                                pipeline_status["latest_message"] = error_msg
                                pipeline_status["history_messages"].append(
                                    traceback.format_exc()
                                )
                                pipeline_status["history_messages"].append(error_msg)

                                # Cancel tasks that are not yet completed
                                all_tasks = first_stage_tasks + (
                                    [entity_relation_task]
                                    if entity_relation_task
                                    else []
                                )
                                for task in all_tasks:
                                    if task and not task.done():
                                        task.cancel()

                            # Persistent llm cache
                            if self.llm_response_cache:
                                await self.llm_response_cache.index_done_callback()

                            # Update document status to failed
                            await self.doc_status.upsert(
                                {
                                    doc_id: {
                                        "status": DocStatus.FAILED,
                                        "error": str(e),
                                        "content": status_doc.content,
                                        "content_summary": status_doc.content_summary,
                                        "content_length": status_doc.content_length,
                                        "created_at": status_doc.created_at,
                                        "updated_at": datetime.now(
                                            timezone.utc
                                        ).isoformat(),
                                        "file_path": file_path,
                                    }
                                }
                            )

                        # Semphore is NOT released here, because the merge_nodes_and_edges function is highly concurrent
                        # and more importantly, it is the bottleneck and needs to be resource controlled in massively
                        # parallel insertions

                        if file_extraction_stage_ok:
                            try:
                                # Get chunk_results from entity_relation_task
                                chunk_results = await entity_relation_task
                                await merge_nodes_and_edges(
                                    chunk_results=chunk_results,  # result collected from entity_relation_task
                                    knowledge_graph_inst=self.chunk_entity_relation_graph,
                                    entity_vdb=self.entities_vdb,
                                    relationships_vdb=self.relationships_vdb,
                                    global_config=asdict(self),
                                    pipeline_status=pipeline_status,
                                    pipeline_status_lock=pipeline_status_lock,
                                    llm_response_cache=self.llm_response_cache,
                                    current_file_number=current_file_number,
                                    total_files=total_files,
                                    file_path=file_path,
                                )

<<<<<<< HEAD
                                await self.doc_status.upsert(
                                    {
                                        doc_id: {
                                            "status": DocStatus.PROCESSED,
                                            "chunks_count": len(chunks),
                                            "content": status_doc.content,
                                            "content_summary": status_doc.content_summary,
                                            "content_length": status_doc.content_length,
                                            "created_at": status_doc.created_at,
                                            "updated_at": datetime.now(
                                                timezone.utc
                                            ).isoformat(),
                                            "file_path": file_path,
                                        }
=======
                            await self.doc_status.upsert(
                                {
                                    doc_id: {
                                        "status": DocStatus.PROCESSED,
                                        "chunks_count": len(chunks),
                                        "chunks_list": list(
                                            chunks.keys()
                                        ),  # 保留 chunks_list
                                        "content": status_doc.content,
                                        "content_summary": status_doc.content_summary,
                                        "content_length": status_doc.content_length,
                                        "created_at": status_doc.created_at,
                                        "updated_at": datetime.now(
                                            timezone.utc
                                        ).isoformat(),
                                        "file_path": file_path,
>>>>>>> 88935d13
                                    }
                                )

                                # Call _insert_done after processing each file
                                await self._insert_done()

                                async with pipeline_status_lock:
                                    log_message = f"Completed processing file {current_file_number}/{total_files}: {file_path}"
                                    logger.info(log_message)
                                    pipeline_status["latest_message"] = log_message
                                    pipeline_status["history_messages"].append(log_message)

                            except Exception as e:
                                # Log error and update pipeline status
                                logger.error(traceback.format_exc())
                                error_msg = f"Merging stage failed in document {current_file_number}/{total_files}: {file_path}"
                                logger.error(error_msg)
                                async with pipeline_status_lock:
                                    pipeline_status["latest_message"] = error_msg
                                    pipeline_status["history_messages"].append(
                                        traceback.format_exc()
                                    )
                                    pipeline_status["history_messages"].append(error_msg)

                                # Persistent llm cache
                                if self.llm_response_cache:
                                    await self.llm_response_cache.index_done_callback()

                                # Update document status to failed
                                await self.doc_status.upsert(
                                    {
                                        doc_id: {
                                            "status": DocStatus.FAILED,
                                            "error": str(e),
                                            "content": status_doc.content,
                                            "content_summary": status_doc.content_summary,
                                            "content_length": status_doc.content_length,
                                            "created_at": status_doc.created_at,
                                            "updated_at": datetime.now().isoformat(),
                                            "file_path": file_path,
                                        }
                                    }
                                )

                # Create processing tasks for all documents
                doc_tasks = []
                for doc_id, status_doc in to_process_docs.items():
                    doc_tasks.append(
                        process_document(
                            doc_id,
                            status_doc,
                            split_by_character,
                            split_by_character_only,
                            pipeline_status,
                            pipeline_status_lock,
                            semaphore,
                        )
                    )

                # Wait for all document processing to complete
                await asyncio.gather(*doc_tasks)

                # Check if there's a pending request to process more documents (with lock)
                has_pending_request = False
                async with pipeline_status_lock:
                    has_pending_request = pipeline_status.get("request_pending", False)
                    if has_pending_request:
                        # Clear the request flag before checking for more documents
                        pipeline_status["request_pending"] = False

                if not has_pending_request:
                    break

                log_message = "Processing additional documents due to pending request"
                logger.info(log_message)
                pipeline_status["latest_message"] = log_message
                pipeline_status["history_messages"].append(log_message)

                # Check for pending documents again
                processing_docs, failed_docs, pending_docs = await asyncio.gather(
                    self.doc_status.get_docs_by_status(DocStatus.PROCESSING),
                    self.doc_status.get_docs_by_status(DocStatus.FAILED),
                    self.doc_status.get_docs_by_status(DocStatus.PENDING),
                )

                to_process_docs = {}
                to_process_docs.update(processing_docs)
                to_process_docs.update(failed_docs)
                to_process_docs.update(pending_docs)

        finally:
            log_message = "Document processing pipeline completed"
            logger.info(log_message)
            # Always reset busy status when done or if an exception occurs (with lock)
            async with pipeline_status_lock:
                pipeline_status["busy"] = False
                pipeline_status["latest_message"] = log_message
                pipeline_status["history_messages"].append(log_message)

    async def _process_entity_relation_graph(
        self, chunk: dict[str, Any], pipeline_status=None, pipeline_status_lock=None
    ) -> list:
        try:
            chunk_results = await extract_entities(
                chunk,
                global_config=asdict(self),
                pipeline_status=pipeline_status,
                pipeline_status_lock=pipeline_status_lock,
                llm_response_cache=self.llm_response_cache,
                text_chunks_storage=self.text_chunks,
            )
            return chunk_results
        except Exception as e:
            error_msg = f"Failed to extract entities and relationships: {str(e)}"
            logger.error(error_msg)
            async with pipeline_status_lock:
                pipeline_status["latest_message"] = error_msg
                pipeline_status["history_messages"].append(error_msg)
            raise e

    async def _insert_done(
        self, pipeline_status=None, pipeline_status_lock=None
    ) -> None:
        tasks = [
            cast(StorageNameSpace, storage_inst).index_done_callback()
            for storage_inst in [  # type: ignore
                self.full_docs,
                self.doc_status,
                self.text_chunks,
                self.llm_response_cache,
                self.entities_vdb,
                self.relationships_vdb,
                self.chunks_vdb,
                self.chunk_entity_relation_graph,
            ]
            if storage_inst is not None
        ]
        await asyncio.gather(*tasks)

        log_message = "In memory DB persist to disk"
        logger.info(log_message)

        if pipeline_status is not None and pipeline_status_lock is not None:
            async with pipeline_status_lock:
                pipeline_status["latest_message"] = log_message
                pipeline_status["history_messages"].append(log_message)

    def insert_custom_kg(
        self, custom_kg: dict[str, Any], full_doc_id: str = None
    ) -> None:
        loop = always_get_an_event_loop()
        loop.run_until_complete(self.ainsert_custom_kg(custom_kg, full_doc_id))

    async def ainsert_custom_kg(
        self,
        custom_kg: dict[str, Any],
        full_doc_id: str = None,
    ) -> None:
        update_storage = False
        try:
            # Insert chunks into vector storage
            all_chunks_data: dict[str, dict[str, str]] = {}
            chunk_to_source_map: dict[str, str] = {}
            for chunk_data in custom_kg.get("chunks", []):
                chunk_content = clean_text(chunk_data["content"])
                source_id = chunk_data["source_id"]
                file_path = chunk_data.get("file_path", "custom_kg")
                tokens = len(self.tokenizer.encode(chunk_content))
                chunk_order_index = (
                    0
                    if "chunk_order_index" not in chunk_data.keys()
                    else chunk_data["chunk_order_index"]
                )
                chunk_id = compute_mdhash_id(chunk_content, prefix="chunk-")

                chunk_entry = {
                    "content": chunk_content,
                    "source_id": source_id,
                    "tokens": tokens,
                    "chunk_order_index": chunk_order_index,
                    "full_doc_id": full_doc_id
                    if full_doc_id is not None
                    else source_id,
                    "file_path": file_path,
                    "status": DocStatus.PROCESSED,
                }
                all_chunks_data[chunk_id] = chunk_entry
                chunk_to_source_map[source_id] = chunk_id
                update_storage = True

            if all_chunks_data:
                await asyncio.gather(
                    self.chunks_vdb.upsert(all_chunks_data),
                    self.text_chunks.upsert(all_chunks_data),
                )

            # Insert entities into knowledge graph
            all_entities_data: list[dict[str, str]] = []
            for entity_data in custom_kg.get("entities", []):
                entity_name = entity_data["entity_name"]
                entity_type = entity_data.get("entity_type", "UNKNOWN")
                description = entity_data.get("description", "No description provided")
                source_chunk_id = entity_data.get("source_id", "UNKNOWN")
                source_id = chunk_to_source_map.get(source_chunk_id, "UNKNOWN")
                file_path = entity_data.get("file_path", "custom_kg")

                # Log if source_id is UNKNOWN
                if source_id == "UNKNOWN":
                    logger.warning(
                        f"Entity '{entity_name}' has an UNKNOWN source_id. Please check the source mapping."
                    )

                # Prepare node data
                node_data: dict[str, str] = {
                    "entity_id": entity_name,
                    "entity_type": entity_type,
                    "description": description,
                    "source_id": source_id,
                    "file_path": file_path,
                    "created_at": int(time.time()),
                }
                # Insert node data into the knowledge graph
                await self.chunk_entity_relation_graph.upsert_node(
                    entity_name, node_data=node_data
                )
                node_data["entity_name"] = entity_name
                all_entities_data.append(node_data)
                update_storage = True

            # Insert relationships into knowledge graph
            all_relationships_data: list[dict[str, str]] = []
            for relationship_data in custom_kg.get("relationships", []):
                src_id = relationship_data["src_id"]
                tgt_id = relationship_data["tgt_id"]
                description = relationship_data["description"]
                keywords = relationship_data["keywords"]
                weight = relationship_data.get("weight", 1.0)
                source_chunk_id = relationship_data.get("source_id", "UNKNOWN")
                source_id = chunk_to_source_map.get(source_chunk_id, "UNKNOWN")
                file_path = relationship_data.get("file_path", "custom_kg")

                # Log if source_id is UNKNOWN
                if source_id == "UNKNOWN":
                    logger.warning(
                        f"Relationship from '{src_id}' to '{tgt_id}' has an UNKNOWN source_id. Please check the source mapping."
                    )

                # Check if nodes exist in the knowledge graph
                for need_insert_id in [src_id, tgt_id]:
                    if not (
                        await self.chunk_entity_relation_graph.has_node(need_insert_id)
                    ):
                        await self.chunk_entity_relation_graph.upsert_node(
                            need_insert_id,
                            node_data={
                                "entity_id": need_insert_id,
                                "source_id": source_id,
                                "description": "UNKNOWN",
                                "entity_type": "UNKNOWN",
                                "file_path": file_path,
                                "created_at": int(time.time()),
                            },
                        )

                # Insert edge into the knowledge graph
                await self.chunk_entity_relation_graph.upsert_edge(
                    src_id,
                    tgt_id,
                    edge_data={
                        "weight": weight,
                        "description": description,
                        "keywords": keywords,
                        "source_id": source_id,
                        "file_path": file_path,
                        "created_at": int(time.time()),
                    },
                )

                edge_data: dict[str, str] = {
                    "src_id": src_id,
                    "tgt_id": tgt_id,
                    "description": description,
                    "keywords": keywords,
                    "source_id": source_id,
                    "weight": weight,
                    "file_path": file_path,
                    "created_at": int(time.time()),
                }
                all_relationships_data.append(edge_data)
                update_storage = True

            # Insert entities into vector storage with consistent format
            data_for_vdb = {
                compute_mdhash_id(dp["entity_name"], prefix="ent-"): {
                    "content": dp["entity_name"] + "\n" + dp["description"],
                    "entity_name": dp["entity_name"],
                    "source_id": dp["source_id"],
                    "description": dp["description"],
                    "entity_type": dp["entity_type"],
                    "file_path": dp.get("file_path", "custom_kg"),
                }
                for dp in all_entities_data
            }
            await self.entities_vdb.upsert(data_for_vdb)

            # Insert relationships into vector storage with consistent format
            data_for_vdb = {
                compute_mdhash_id(dp["src_id"] + dp["tgt_id"], prefix="rel-"): {
                    "src_id": dp["src_id"],
                    "tgt_id": dp["tgt_id"],
                    "source_id": dp["source_id"],
                    "content": f"{dp['keywords']}\t{dp['src_id']}\n{dp['tgt_id']}\n{dp['description']}",
                    "keywords": dp["keywords"],
                    "description": dp["description"],
                    "weight": dp["weight"],
                    "file_path": dp.get("file_path", "custom_kg"),
                }
                for dp in all_relationships_data
            }
            await self.relationships_vdb.upsert(data_for_vdb)

        except Exception as e:
            logger.error(f"Error in ainsert_custom_kg: {e}")
            raise
        finally:
            if update_storage:
                await self._insert_done()

    def query(
        self,
        query: str,
        param: QueryParam = QueryParam(),
        system_prompt: str | None = None,
    ) -> str | Iterator[str]:
        """
        Perform a sync query.

        Args:
            query (str): The query to be executed.
            param (QueryParam): Configuration parameters for query execution.
            prompt (Optional[str]): Custom prompts for fine-tuned control over the system's behavior. Defaults to None, which uses PROMPTS["rag_response"].

        Returns:
            str: The result of the query execution.
        """
        loop = always_get_an_event_loop()

        return loop.run_until_complete(self.aquery(query, param, system_prompt))  # type: ignore

    async def aquery(
        self,
        query: str,
        param: QueryParam = QueryParam(),
        system_prompt: str | None = None,
    ) -> str | AsyncIterator[str]:
        """
        Perform a async query.

        Args:
            query (str): The query to be executed.
            param (QueryParam): Configuration parameters for query execution.
                If param.model_func is provided, it will be used instead of the global model.
            prompt (Optional[str]): Custom prompts for fine-tuned control over the system's behavior. Defaults to None, which uses PROMPTS["rag_response"].

        Returns:
            str: The result of the query execution.
        """
        # If a custom model is provided in param, temporarily update global config
        global_config = asdict(self)
        # Save original query for vector search
        param.original_query = query

        if param.mode in ["local", "global", "hybrid", "mix"]:
            response = await kg_query(
                query.strip(),
                self.chunk_entity_relation_graph,
                self.entities_vdb,
                self.relationships_vdb,
                self.text_chunks,
                param,
                global_config,
                hashing_kv=self.llm_response_cache,
                system_prompt=system_prompt,
                chunks_vdb=self.chunks_vdb,
            )
        elif param.mode == "naive":
            response = await naive_query(
                query.strip(),
                self.chunks_vdb,
                param,
                global_config,
                hashing_kv=self.llm_response_cache,
                system_prompt=system_prompt,
            )
        elif param.mode == "bypass":
            # Bypass mode: directly use LLM without knowledge retrieval
            use_llm_func = param.model_func or global_config["llm_model_func"]
            # Apply higher priority (8) to entity/relation summary tasks
            use_llm_func = partial(use_llm_func, _priority=8)

            param.stream = True if param.stream is None else param.stream
            response = await use_llm_func(
                query.strip(),
                system_prompt=system_prompt,
                history_messages=param.conversation_history,
                stream=param.stream,
            )
        else:
            raise ValueError(f"Unknown mode {param.mode}")
        await self._query_done()
        return response

    # TODO: Deprecated, use user_prompt in QueryParam instead
    def query_with_separate_keyword_extraction(
        self, query: str, prompt: str, param: QueryParam = QueryParam()
    ):
        """
        Query with separate keyword extraction step.

        This method extracts keywords from the query first, then uses them for the query.

        Args:
            query: User query
            prompt: Additional prompt for the query
            param: Query parameters

        Returns:
            Query response
        """
        loop = always_get_an_event_loop()
        return loop.run_until_complete(
            self.aquery_with_separate_keyword_extraction(query, prompt, param)
        )

    # TODO: Deprecated, use user_prompt in QueryParam instead
    async def aquery_with_separate_keyword_extraction(
        self, query: str, prompt: str, param: QueryParam = QueryParam()
    ) -> str | AsyncIterator[str]:
        """
        Async version of query_with_separate_keyword_extraction.

        Args:
            query: User query
            prompt: Additional prompt for the query
            param: Query parameters

        Returns:
            Query response or async iterator
        """
        response = await query_with_keywords(
            query=query,
            prompt=prompt,
            param=param,
            knowledge_graph_inst=self.chunk_entity_relation_graph,
            entities_vdb=self.entities_vdb,
            relationships_vdb=self.relationships_vdb,
            chunks_vdb=self.chunks_vdb,
            text_chunks_db=self.text_chunks,
            global_config=asdict(self),
            hashing_kv=self.llm_response_cache,
        )

        await self._query_done()
        return response

    async def _query_done(self):
        await self.llm_response_cache.index_done_callback()

    async def aclear_cache(self, modes: list[str] | None = None) -> None:
        """Clear cache data from the LLM response cache storage.

        Args:
            modes (list[str] | None): Modes of cache to clear. Options: ["default", "naive", "local", "global", "hybrid", "mix"].
                             "default" represents extraction cache.
                             If None, clears all cache.

        Example:
            # Clear all cache
            await rag.aclear_cache()

            # Clear local mode cache
            await rag.aclear_cache(modes=["local"])

            # Clear extraction cache
            await rag.aclear_cache(modes=["default"])
        """
        if not self.llm_response_cache:
            logger.warning("No cache storage configured")
            return

        valid_modes = ["default", "naive", "local", "global", "hybrid", "mix"]

        # Validate input
        if modes and not all(mode in valid_modes for mode in modes):
            raise ValueError(f"Invalid mode. Valid modes are: {valid_modes}")

        try:
            # Reset the cache storage for specified mode
            if modes:
                success = await self.llm_response_cache.drop_cache_by_modes(modes)
                if success:
                    logger.info(f"Cleared cache for modes: {modes}")
                else:
                    logger.warning(f"Failed to clear cache for modes: {modes}")
            else:
                # Clear all modes
                success = await self.llm_response_cache.drop_cache_by_modes(valid_modes)
                if success:
                    logger.info("Cleared all cache")
                else:
                    logger.warning("Failed to clear all cache")

            await self.llm_response_cache.index_done_callback()

        except Exception as e:
            logger.error(f"Error while clearing cache: {e}")

    def clear_cache(self, modes: list[str] | None = None) -> None:
        """Synchronous version of aclear_cache."""
        return always_get_an_event_loop().run_until_complete(self.aclear_cache(modes))

    async def get_docs_by_status(
        self, status: DocStatus
    ) -> dict[str, DocProcessingStatus]:
        """Get documents by status

        Returns:
            Dict with document id is keys and document status is values
        """
        return await self.doc_status.get_docs_by_status(status)

    async def aget_docs_by_ids(
        self, ids: str | list[str]
    ) -> dict[str, DocProcessingStatus]:
        """Retrieves the processing status for one or more documents by their IDs.

        Args:
            ids: A single document ID (string) or a list of document IDs (list of strings).

        Returns:
            A dictionary where keys are the document IDs for which a status was found,
            and values are the corresponding DocProcessingStatus objects. IDs that
            are not found in the storage will be omitted from the result dictionary.
        """
        if isinstance(ids, str):
            # Ensure input is always a list of IDs for uniform processing
            id_list = [ids]
        elif (
            ids is None
        ):  # Handle potential None input gracefully, although type hint suggests str/list
            logger.warning(
                "aget_docs_by_ids called with None input, returning empty dict."
            )
            return {}
        else:
            # Assume input is already a list if not a string
            id_list = ids

        # Return early if the final list of IDs is empty
        if not id_list:
            logger.debug("aget_docs_by_ids called with an empty list of IDs.")
            return {}

        # Create tasks to fetch document statuses concurrently using the doc_status storage
        tasks = [self.doc_status.get_by_id(doc_id) for doc_id in id_list]
        # Execute tasks concurrently and gather the results. Results maintain order.
        # Type hint indicates results can be DocProcessingStatus or None if not found.
        results_list: list[Optional[DocProcessingStatus]] = await asyncio.gather(*tasks)

        # Build the result dictionary, mapping found IDs to their statuses
        found_statuses: dict[str, DocProcessingStatus] = {}
        # Keep track of IDs for which no status was found (for logging purposes)
        not_found_ids: list[str] = []

        # Iterate through the results, correlating them back to the original IDs
        for i, status_obj in enumerate(results_list):
            doc_id = id_list[
                i
            ]  # Get the original ID corresponding to this result index
            if status_obj:
                # If a status object was returned (not None), add it to the result dict
                found_statuses[doc_id] = status_obj
            else:
                # If status_obj is None, the document ID was not found in storage
                not_found_ids.append(doc_id)

        # Log a warning if any of the requested document IDs were not found
        if not_found_ids:
            logger.warning(
                f"Document statuses not found for the following IDs: {not_found_ids}"
            )

        # Return the dictionary containing statuses only for the found document IDs
        return found_statuses

    async def adelete_by_doc_id(self, doc_id: str) -> DeletionResult:
        """Delete a document and all its related data, including chunks, graph elements, and cached entries.

        This method orchestrates a comprehensive deletion process for a given document ID.
        It ensures that not only the document itself but also all its derived and associated
        data across different storage layers are removed. If entities or relationships are partially affected, it triggers.

        Args:
            doc_id (str): The unique identifier of the document to be deleted.

        Returns:
            DeletionResult: An object containing the outcome of the deletion process.
                - `status` (str): "success", "not_found", or "failure".
                - `doc_id` (str): The ID of the document attempted to be deleted.
                - `message` (str): A summary of the operation's result.
                - `status_code` (int): HTTP status code (e.g., 200, 404, 500).
                - `file_path` (str | None): The file path of the deleted document, if available.
        """
        deletion_operations_started = False
        original_exception = None

        # Get pipeline status shared data and lock for status updates
        pipeline_status = await get_namespace_data("pipeline_status")
        pipeline_status_lock = get_pipeline_status_lock()

        async with pipeline_status_lock:
            log_message = f"Starting deletion process for document {doc_id}"
            logger.info(log_message)
            pipeline_status["latest_message"] = log_message
            pipeline_status["history_messages"].append(log_message)

        try:
            # 1. Get the document status and related data
            doc_status_data = await self.doc_status.get_by_id(doc_id)
            file_path = doc_status_data.get("file_path") if doc_status_data else None
            if not doc_status_data:
                logger.warning(f"Document {doc_id} not found")
                return DeletionResult(
                    status="not_found",
                    doc_id=doc_id,
                    message=f"Document {doc_id} not found.",
                    status_code=404,
                    file_path="",
                )

            # 2. Get chunk IDs from document status
            chunk_ids = set(doc_status_data.get("chunks_list", []))

            if not chunk_ids:
                logger.warning(f"No chunks found for document {doc_id}")
                # Mark that deletion operations have started
                deletion_operations_started = True
                try:
                    # Still need to delete the doc status and full doc
                    await self.full_docs.delete([doc_id])
                    await self.doc_status.delete([doc_id])
                    logger.info(f"Deleted document {doc_id} with no associated chunks")
                except Exception as e:
                    logger.error(
                        f"Failed to delete document {doc_id} with no chunks: {e}"
                    )
                    raise Exception(f"Failed to delete document entry: {e}") from e

                async with pipeline_status_lock:
                    log_message = (
                        f"Document {doc_id} is deleted without associated chunks."
                    )
                    logger.info(log_message)
                    pipeline_status["latest_message"] = log_message
                    pipeline_status["history_messages"].append(log_message)

                return DeletionResult(
                    status="success",
                    doc_id=doc_id,
                    message=log_message,
                    status_code=200,
                    file_path=file_path,
                )

            # Mark that deletion operations have started
            deletion_operations_started = True

            # 4. Analyze entities and relationships that will be affected
            entities_to_delete = set()
            entities_to_rebuild = {}  # entity_name -> remaining_chunk_ids
            relationships_to_delete = set()
            relationships_to_rebuild = {}  # (src, tgt) -> remaining_chunk_ids

            # Use graph database lock to ensure atomic merges and updates
            graph_db_lock = get_graph_db_lock(enable_logging=False)
            async with graph_db_lock:
                try:
                    # Get all affected nodes and edges in batch
                    # logger.info(
                    #     f"Analyzing affected entities and relationships for {len(chunk_ids)} chunks"
                    # )
                    affected_nodes = (
                        await self.chunk_entity_relation_graph.get_nodes_by_chunk_ids(
                            list(chunk_ids)
                        )
                    )

                    affected_edges = (
                        await self.chunk_entity_relation_graph.get_edges_by_chunk_ids(
                            list(chunk_ids)
                        )
                    )

                except Exception as e:
                    logger.error(f"Failed to analyze affected graph elements: {e}")
                    raise Exception(f"Failed to analyze graph dependencies: {e}") from e

                try:
                    # Process entities
                    for node_data in affected_nodes:
                        node_label = node_data.get("entity_id")
                        if node_label and "source_id" in node_data:
                            sources = set(node_data["source_id"].split(GRAPH_FIELD_SEP))
                            remaining_sources = sources - chunk_ids

                            if not remaining_sources:
                                entities_to_delete.add(node_label)
                            elif remaining_sources != sources:
                                entities_to_rebuild[node_label] = remaining_sources

                    async with pipeline_status_lock:
                        log_message = (
                            f"Found {len(entities_to_rebuild)} affected entities"
                        )
                        logger.info(log_message)
                        pipeline_status["latest_message"] = log_message
                        pipeline_status["history_messages"].append(log_message)

                    # Process relationships
                    for edge_data in affected_edges:
                        src = edge_data.get("source")
                        tgt = edge_data.get("target")

                        if src and tgt and "source_id" in edge_data:
                            edge_tuple = tuple(sorted((src, tgt)))
                            if (
                                edge_tuple in relationships_to_delete
                                or edge_tuple in relationships_to_rebuild
                            ):
                                continue

                            sources = set(edge_data["source_id"].split(GRAPH_FIELD_SEP))
                            remaining_sources = sources - chunk_ids

                            if not remaining_sources:
                                relationships_to_delete.add(edge_tuple)
                            elif remaining_sources != sources:
                                relationships_to_rebuild[edge_tuple] = remaining_sources

                    async with pipeline_status_lock:
                        log_message = (
                            f"Found {len(relationships_to_rebuild)} affected relations"
                        )
                        logger.info(log_message)
                        pipeline_status["latest_message"] = log_message
                        pipeline_status["history_messages"].append(log_message)

                except Exception as e:
                    logger.error(f"Failed to process graph analysis results: {e}")
                    raise Exception(f"Failed to process graph dependencies: {e}") from e

                # 5. Delete chunks from storage
                if chunk_ids:
                    try:
                        await self.chunks_vdb.delete(chunk_ids)
                        await self.text_chunks.delete(chunk_ids)

                        async with pipeline_status_lock:
                            log_message = f"Successfully deleted {len(chunk_ids)} chunks from storage"
                            logger.info(log_message)
                            pipeline_status["latest_message"] = log_message
                            pipeline_status["history_messages"].append(log_message)

                    except Exception as e:
                        logger.error(f"Failed to delete chunks: {e}")
                        raise Exception(f"Failed to delete document chunks: {e}") from e

                # 6. Delete entities that have no remaining sources
                if entities_to_delete:
                    try:
                        # Delete from vector database
                        entity_vdb_ids = [
                            compute_mdhash_id(entity, prefix="ent-")
                            for entity in entities_to_delete
                        ]
                        await self.entities_vdb.delete(entity_vdb_ids)

                        # Delete from graph
                        await self.chunk_entity_relation_graph.remove_nodes(
                            list(entities_to_delete)
                        )

                        async with pipeline_status_lock:
                            log_message = f"Successfully deleted {len(entities_to_delete)} entities"
                            logger.info(log_message)
                            pipeline_status["latest_message"] = log_message
                            pipeline_status["history_messages"].append(log_message)

                    except Exception as e:
                        logger.error(f"Failed to delete entities: {e}")
                        raise Exception(f"Failed to delete entities: {e}") from e

                # 7. Delete relationships that have no remaining sources
                if relationships_to_delete:
                    try:
                        # Delete from vector database
                        rel_ids_to_delete = []
                        for src, tgt in relationships_to_delete:
                            rel_ids_to_delete.extend(
                                [
                                    compute_mdhash_id(src + tgt, prefix="rel-"),
                                    compute_mdhash_id(tgt + src, prefix="rel-"),
                                ]
                            )
                        await self.relationships_vdb.delete(rel_ids_to_delete)

                        # Delete from graph
                        await self.chunk_entity_relation_graph.remove_edges(
                            list(relationships_to_delete)
                        )

                        async with pipeline_status_lock:
                            log_message = f"Successfully deleted {len(relationships_to_delete)} relations"
                            logger.info(log_message)
                            pipeline_status["latest_message"] = log_message
                            pipeline_status["history_messages"].append(log_message)

                    except Exception as e:
                        logger.error(f"Failed to delete relationships: {e}")
                        raise Exception(f"Failed to delete relationships: {e}") from e

                # 8. Rebuild entities and relationships from remaining chunks
                if entities_to_rebuild or relationships_to_rebuild:
                    try:
                        await _rebuild_knowledge_from_chunks(
                            entities_to_rebuild=entities_to_rebuild,
                            relationships_to_rebuild=relationships_to_rebuild,
                            knowledge_graph_inst=self.chunk_entity_relation_graph,
                            entities_vdb=self.entities_vdb,
                            relationships_vdb=self.relationships_vdb,
                            text_chunks_storage=self.text_chunks,
                            llm_response_cache=self.llm_response_cache,
                            global_config=asdict(self),
                            pipeline_status=pipeline_status,
                            pipeline_status_lock=pipeline_status_lock,
                        )

                    except Exception as e:
                        logger.error(f"Failed to rebuild knowledge from chunks: {e}")
                        raise Exception(
                            f"Failed to rebuild knowledge graph: {e}"
                        ) from e

            # 9. Delete original document and status
            try:
                await self.full_docs.delete([doc_id])
                await self.doc_status.delete([doc_id])
            except Exception as e:
                logger.error(f"Failed to delete document and status: {e}")
                raise Exception(f"Failed to delete document and status: {e}") from e

            return DeletionResult(
                status="success",
                doc_id=doc_id,
                message=log_message,
                status_code=200,
                file_path=file_path,
            )

        except Exception as e:
            original_exception = e
            error_message = f"Error while deleting document {doc_id}: {e}"
            logger.error(error_message)
            logger.error(traceback.format_exc())
            return DeletionResult(
                status="fail",
                doc_id=doc_id,
                message=error_message,
                status_code=500,
                file_path=file_path,
            )

        finally:
            # ALWAYS ensure persistence if any deletion operations were started
            if deletion_operations_started:
                try:
                    await self._insert_done()
                except Exception as persistence_error:
                    persistence_error_msg = f"Failed to persist data after deletion attempt for {doc_id}: {persistence_error}"
                    logger.error(persistence_error_msg)
                    logger.error(traceback.format_exc())

                    # If there was no original exception, this persistence error becomes the main error
                    if original_exception is None:
                        return DeletionResult(
                            status="fail",
                            doc_id=doc_id,
                            message=f"Deletion completed but failed to persist changes: {persistence_error}",
                            status_code=500,
                            file_path=file_path,
                        )
                    # If there was an original exception, log the persistence error but don't override the original error
                    # The original error result was already returned in the except block
            else:
                logger.debug(
                    f"No deletion operations were started for document {doc_id}, skipping persistence"
                )

    async def adelete_by_entity(self, entity_name: str) -> DeletionResult:
        """Asynchronously delete an entity and all its relationships.

        Args:
            entity_name: Name of the entity to delete.

        Returns:
            DeletionResult: An object containing the outcome of the deletion process.
        """
        from .utils_graph import adelete_by_entity

        return await adelete_by_entity(
            self.chunk_entity_relation_graph,
            self.entities_vdb,
            self.relationships_vdb,
            entity_name,
        )

    def delete_by_entity(self, entity_name: str) -> DeletionResult:
        """Synchronously delete an entity and all its relationships.

        Args:
            entity_name: Name of the entity to delete.

        Returns:
            DeletionResult: An object containing the outcome of the deletion process.
        """
        loop = always_get_an_event_loop()
        return loop.run_until_complete(self.adelete_by_entity(entity_name))

    async def adelete_by_relation(
        self, source_entity: str, target_entity: str
    ) -> DeletionResult:
        """Asynchronously delete a relation between two entities.

        Args:
            source_entity: Name of the source entity.
            target_entity: Name of the target entity.

        Returns:
            DeletionResult: An object containing the outcome of the deletion process.
        """
        from .utils_graph import adelete_by_relation

        return await adelete_by_relation(
            self.chunk_entity_relation_graph,
            self.relationships_vdb,
            source_entity,
            target_entity,
        )

    def delete_by_relation(
        self, source_entity: str, target_entity: str
    ) -> DeletionResult:
        """Synchronously delete a relation between two entities.

        Args:
            source_entity: Name of the source entity.
            target_entity: Name of the target entity.

        Returns:
            DeletionResult: An object containing the outcome of the deletion process.
        """
        loop = always_get_an_event_loop()
        return loop.run_until_complete(
            self.adelete_by_relation(source_entity, target_entity)
        )

    async def get_processing_status(self) -> dict[str, int]:
        """Get current document processing status counts

        Returns:
            Dict with counts for each status
        """
        return await self.doc_status.get_status_counts()

    async def get_entity_info(
        self, entity_name: str, include_vector_data: bool = False
    ) -> dict[str, str | None | dict[str, str]]:
        """Get detailed information of an entity"""
        from .utils_graph import get_entity_info

        return await get_entity_info(
            self.chunk_entity_relation_graph,
            self.entities_vdb,
            entity_name,
            include_vector_data,
        )

    async def get_relation_info(
        self, src_entity: str, tgt_entity: str, include_vector_data: bool = False
    ) -> dict[str, str | None | dict[str, str]]:
        """Get detailed information of a relationship"""
        from .utils_graph import get_relation_info

        return await get_relation_info(
            self.chunk_entity_relation_graph,
            self.relationships_vdb,
            src_entity,
            tgt_entity,
            include_vector_data,
        )

    async def aedit_entity(
        self, entity_name: str, updated_data: dict[str, str], allow_rename: bool = True
    ) -> dict[str, Any]:
        """Asynchronously edit entity information.

        Updates entity information in the knowledge graph and re-embeds the entity in the vector database.

        Args:
            entity_name: Name of the entity to edit
            updated_data: Dictionary containing updated attributes, e.g. {"description": "new description", "entity_type": "new type"}
            allow_rename: Whether to allow entity renaming, defaults to True

        Returns:
            Dictionary containing updated entity information
        """
        from .utils_graph import aedit_entity

        return await aedit_entity(
            self.chunk_entity_relation_graph,
            self.entities_vdb,
            self.relationships_vdb,
            entity_name,
            updated_data,
            allow_rename,
        )

    def edit_entity(
        self, entity_name: str, updated_data: dict[str, str], allow_rename: bool = True
    ) -> dict[str, Any]:
        loop = always_get_an_event_loop()
        return loop.run_until_complete(
            self.aedit_entity(entity_name, updated_data, allow_rename)
        )

    async def aedit_relation(
        self, source_entity: str, target_entity: str, updated_data: dict[str, Any]
    ) -> dict[str, Any]:
        """Asynchronously edit relation information.

        Updates relation (edge) information in the knowledge graph and re-embeds the relation in the vector database.

        Args:
            source_entity: Name of the source entity
            target_entity: Name of the target entity
            updated_data: Dictionary containing updated attributes, e.g. {"description": "new description", "keywords": "new keywords"}

        Returns:
            Dictionary containing updated relation information
        """
        from .utils_graph import aedit_relation

        return await aedit_relation(
            self.chunk_entity_relation_graph,
            self.entities_vdb,
            self.relationships_vdb,
            source_entity,
            target_entity,
            updated_data,
        )

    def edit_relation(
        self, source_entity: str, target_entity: str, updated_data: dict[str, Any]
    ) -> dict[str, Any]:
        loop = always_get_an_event_loop()
        return loop.run_until_complete(
            self.aedit_relation(source_entity, target_entity, updated_data)
        )

    async def acreate_entity(
        self, entity_name: str, entity_data: dict[str, Any]
    ) -> dict[str, Any]:
        """Asynchronously create a new entity.

        Creates a new entity in the knowledge graph and adds it to the vector database.

        Args:
            entity_name: Name of the new entity
            entity_data: Dictionary containing entity attributes, e.g. {"description": "description", "entity_type": "type"}

        Returns:
            Dictionary containing created entity information
        """
        from .utils_graph import acreate_entity

        return await acreate_entity(
            self.chunk_entity_relation_graph,
            self.entities_vdb,
            self.relationships_vdb,
            entity_name,
            entity_data,
        )

    def create_entity(
        self, entity_name: str, entity_data: dict[str, Any]
    ) -> dict[str, Any]:
        loop = always_get_an_event_loop()
        return loop.run_until_complete(self.acreate_entity(entity_name, entity_data))

    async def acreate_relation(
        self, source_entity: str, target_entity: str, relation_data: dict[str, Any]
    ) -> dict[str, Any]:
        """Asynchronously create a new relation between entities.

        Creates a new relation (edge) in the knowledge graph and adds it to the vector database.

        Args:
            source_entity: Name of the source entity
            target_entity: Name of the target entity
            relation_data: Dictionary containing relation attributes, e.g. {"description": "description", "keywords": "keywords"}

        Returns:
            Dictionary containing created relation information
        """
        from .utils_graph import acreate_relation

        return await acreate_relation(
            self.chunk_entity_relation_graph,
            self.entities_vdb,
            self.relationships_vdb,
            source_entity,
            target_entity,
            relation_data,
        )

    def create_relation(
        self, source_entity: str, target_entity: str, relation_data: dict[str, Any]
    ) -> dict[str, Any]:
        loop = always_get_an_event_loop()
        return loop.run_until_complete(
            self.acreate_relation(source_entity, target_entity, relation_data)
        )

    async def amerge_entities(
        self,
        source_entities: list[str],
        target_entity: str,
        merge_strategy: dict[str, str] = None,
        target_entity_data: dict[str, Any] = None,
    ) -> dict[str, Any]:
        """Asynchronously merge multiple entities into one entity.

        Merges multiple source entities into a target entity, handling all relationships,
        and updating both the knowledge graph and vector database.

        Args:
            source_entities: List of source entity names to merge
            target_entity: Name of the target entity after merging
            merge_strategy: Merge strategy configuration, e.g. {"description": "concatenate", "entity_type": "keep_first"}
                Supported strategies:
                - "concatenate": Concatenate all values (for text fields)
                - "keep_first": Keep the first non-empty value
                - "keep_last": Keep the last non-empty value
                - "join_unique": Join all unique values (for fields separated by delimiter)
            target_entity_data: Dictionary of specific values to set for the target entity,
                overriding any merged values, e.g. {"description": "custom description", "entity_type": "PERSON"}

        Returns:
            Dictionary containing the merged entity information
        """
        from .utils_graph import amerge_entities

        return await amerge_entities(
            self.chunk_entity_relation_graph,
            self.entities_vdb,
            self.relationships_vdb,
            source_entities,
            target_entity,
            merge_strategy,
            target_entity_data,
        )

    def merge_entities(
        self,
        source_entities: list[str],
        target_entity: str,
        merge_strategy: dict[str, str] = None,
        target_entity_data: dict[str, Any] = None,
    ) -> dict[str, Any]:
        loop = always_get_an_event_loop()
        return loop.run_until_complete(
            self.amerge_entities(
                source_entities, target_entity, merge_strategy, target_entity_data
            )
        )

    async def aexport_data(
        self,
        output_path: str,
        file_format: Literal["csv", "excel", "md", "txt"] = "csv",
        include_vector_data: bool = False,
    ) -> None:
        """
        Asynchronously exports all entities, relations, and relationships to various formats.
        Args:
            output_path: The path to the output file (including extension).
            file_format: Output format - "csv", "excel", "md", "txt".
                - csv: Comma-separated values file
                - excel: Microsoft Excel file with multiple sheets
                - md: Markdown tables
                - txt: Plain text formatted output
                - table: Print formatted tables to console
            include_vector_data: Whether to include data from the vector database.
        """
        from .utils import aexport_data as utils_aexport_data

        await utils_aexport_data(
            self.chunk_entity_relation_graph,
            self.entities_vdb,
            self.relationships_vdb,
            output_path,
            file_format,
            include_vector_data,
        )

    def export_data(
        self,
        output_path: str,
        file_format: Literal["csv", "excel", "md", "txt"] = "csv",
        include_vector_data: bool = False,
    ) -> None:
        """
        Synchronously exports all entities, relations, and relationships to various formats.
        Args:
            output_path: The path to the output file (including extension).
            file_format: Output format - "csv", "excel", "md", "txt".
                - csv: Comma-separated values file
                - excel: Microsoft Excel file with multiple sheets
                - md: Markdown tables
                - txt: Plain text formatted output
                - table: Print formatted tables to console
            include_vector_data: Whether to include data from the vector database.
        """
        try:
            loop = asyncio.get_event_loop()
        except RuntimeError:
            loop = asyncio.new_event_loop()
            asyncio.set_event_loop(loop)

        loop.run_until_complete(
            self.aexport_data(output_path, file_format, include_vector_data)
        )<|MERGE_RESOLUTION|>--- conflicted
+++ resolved
@@ -1091,22 +1091,6 @@
                                     file_path=file_path,
                                 )
 
-<<<<<<< HEAD
-                                await self.doc_status.upsert(
-                                    {
-                                        doc_id: {
-                                            "status": DocStatus.PROCESSED,
-                                            "chunks_count": len(chunks),
-                                            "content": status_doc.content,
-                                            "content_summary": status_doc.content_summary,
-                                            "content_length": status_doc.content_length,
-                                            "created_at": status_doc.created_at,
-                                            "updated_at": datetime.now(
-                                                timezone.utc
-                                            ).isoformat(),
-                                            "file_path": file_path,
-                                        }
-=======
                             await self.doc_status.upsert(
                                 {
                                     doc_id: {
@@ -1123,9 +1107,9 @@
                                             timezone.utc
                                         ).isoformat(),
                                         "file_path": file_path,
->>>>>>> 88935d13
                                     }
-                                )
+                                }
+                            )
 
                                 # Call _insert_done after processing each file
                                 await self._insert_done()
